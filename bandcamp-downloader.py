#!/usr/bin/env python3

import argparse
import html
import http
import json
import os
import re
import sys
import time
import urllib.parse

from concurrent.futures import ThreadPoolExecutor

# These require pip installs
from bs4 import BeautifulSoup, SoupStrainer
import requests
import browser_cookie3
from tqdm import tqdm

USER_URL = 'https://bandcamp.com/{}'
COLLECTION_POST_URL = 'https://bandcamp.com/api/fancollection/1/collection_items'
FILENAME_REGEX = re.compile('filename\\*=UTF-8\'\'(.*)')
WINDOWS_DRIVE_REGEX = re.compile(r'[a-zA-Z]:\\')
SANATIZE_PATH_WINDOWS_REGEX = re.compile(r'[<>:"/|?*]')
CONFIG = {
    'VERBOSE' : False,
    'OUTPUT_DIR' : None,
    'BROWSER' : None,
    'FORMAT' : None,
    'FORCE' : False,
    'TQDM' : None,
    'MAX_URL_ATTEMPTS' : 5,
    'URL_RETRY_WAIT' : 5,
    'POST_DOWNLOAD_WAIT' : 1,
}
MAX_THREADS = 32
DEFAULT_THREADS = 5
DEFAULT_FILENAME_FORMAT = '{artist}/{artist} - {title}'
SUPPORTED_FILE_FORMATS = [
    'aac-hi',
    'aiff-lossless',
    'alac',
    'flac',
    'mp3-320',
    'mp3-v0',
    'vorbis',
    'wav',
]
SUPPORTED_BROWSERS = [
    'firefox',
    'chrome',
    'chromium',
    'brave',
    'opera',
    'edge'
]
TRACK_INFO_KEYS = [
    'item_id',
    'artist',
    'title'
]

def main() -> int:
    parser = argparse.ArgumentParser(description = 'Download your collection from bandcamp. Requires a logged in session in a supported browser so that the browser cookies can be used to authenticate with bandcamp. Albums are saved into directories named after their artist. Already existing albums will have their file size compared to what is expected and re-downloaded if the sizes differ. Otherwise already existing albums will not be re-downloaded.')
    parser.add_argument('username', type=str, help='Your bandcamp username')
    parser.add_argument(
        '--browser', '-b',
        type=str,
        default = 'firefox',
        choices = SUPPORTED_BROWSERS,
        help='The browser whose cookies to use for accessing bandcamp. Defaults to "firefox"'
    )
    parser.add_argument('--cookies', type=str, help='Path to cookies.txt')
    parser.add_argument(
        '--directory', '-d',
        default = os.getcwd(),
        help='The directory to download albums to. Defaults to the current directory.'
    )
    parser.add_argument(
        '--filename-format',
        default = DEFAULT_FILENAME_FORMAT,
        help='The filename format for downloaded tracks. Default is \'{}\'. All placeholders: {}'.format(DEFAULT_FILENAME_FORMAT, ', '.join(TRACK_INFO_KEYS))
    )
    parser.add_argument(
        '--format', '-f',
        default = 'mp3-320',
        choices = SUPPORTED_FILE_FORMATS,
        help = 'What format do download the songs in. Default is \'mp3-320\'.'
    )
    parser.add_argument(
        '--parallel-downloads', '-p',
        type = int,
        default = DEFAULT_THREADS,
        help = 'How many threads to use for parallel downloads. Set to \'1\' to disable parallelism. Default is 5. Must be between 1 and {}'.format(MAX_THREADS),
    )
    parser.add_argument(
        '--force',
        action = 'store_true',
        default = False,
        help = 'Always re-download existing albums, even if they already exist.',
    )
    parser.add_argument(
        '--wait-after-download',
        type = float,
        default = 1,
        help = 'How long, in seconds, to wait after successfully completing a download before downloading the next file. Defaults to \'1\'.',
    )
    parser.add_argument(
        '--max-download-attempts',
        type = int,
        default = 5,
        help = 'How many times to try downloading any individual files before giving up on it. Defaults to \'5\'.',
    )
    parser.add_argument(
        '--retry-wait',
        type = float,
        default = 5,
        help = 'How long, in seconds, to wait before trying to download a file again after a failure. Defaults to \'5\'.',
    )
    parser.add_argument('--verbose', '-v', action='count', default = 0)
    args = parser.parse_args()

    if args.parallel_downloads < 1 or args.parallel_downloads > MAX_THREADS:
        parser.error('--parallel-downloads must be between 1 and 32.')

    CONFIG['COOKIES'] = args.cookies
    CONFIG['VERBOSE'] = args.verbose
    CONFIG['OUTPUT_DIR'] = os.path.normcase(args.directory)
    CONFIG['FILENAME_FORMAT'] = args.filename_format
    CONFIG['BROWSER'] = args.browser
    CONFIG['FORMAT'] = args.format
    CONFIG['FORCE'] = args.force

    if args.wait_after_download < 0:
        parser.error('--wait-after-download must be at least 0.')
    if args.max_download_attempts < 1:
        parser.error('--max-download-attempts  must be at least 1.')
    if args.retry_wait < 0:
        parser.error('--retry-wait must be at least 0.')
    CONFIG['POST_DOWNLOAD_WAIT'] = args.wait_after_download
    CONFIG['MAX_URL_ATTEMPTS'] = args.max_download_attempts
    CONFIG['URL_RETRY_WAIT'] = args.retry_wait

    if CONFIG['VERBOSE']: print(args)
    if CONFIG['FORCE']: print('WARNING: --force flag set, existing files will be overwritten.')

    links = get_download_links_for_user(args.username)
    if CONFIG['VERBOSE']: print('Found [{}] links for [{}]\'s collection.'.format(len(links), args.username))
    if not links:
        print('WARN: No album links found for user [{}]. Are you logged in and have you selected the correct browser to pull cookies from?'.format(args.username))
        sys.exit(2)

    print('Starting album downloads...')
    CONFIG['TQDM'] = tqdm(links, unit = 'album')
    if args.parallel_downloads > 1:
        with ThreadPoolExecutor(max_workers = args.parallel_downloads) as executor:
            executor.map(download_album, links)
    else:
        for link in links:
            download_album(link)
    CONFIG['TQDM'].close()
    print('Done.')

def generate_collection_post_payload(_user_info : dict) -> None:
    return {
        'fan_id' : _user_info['user_id'],
        'count' : _user_info['collection_count'] - len(_user_info['download_urls']),
        'older_than_token' : _user_info['last_token'],
    }

def get_user_collection(_user_info : dict) -> None:
    with requests.post(
        COLLECTION_POST_URL,
        data = json.dumps(generate_collection_post_payload(_user_info)),
        cookies = get_cookies(),
    ) as response:
        response.raise_for_status()
        data = json.loads(response.text)
        _user_info['download_urls'] += data['redownload_urls'].values()

def get_download_links_for_user(_user : str) -> [str]:
    print('Retrieving album links from user [{}]\'s collection.'.format(_user))

    soup = BeautifulSoup(
        requests.get(
            USER_URL.format(_user),
            cookies = get_cookies()
        ).text,
        'html.parser',
        parse_only = SoupStrainer('div', id='pagedata'),
    )
    div = soup.find('div')
    if not div:
        print('ERROR: No div with pagedata found for user at url [{}]'.format(USER_URL.format(_user)))
        return
    data = json.loads(html.unescape(div.get('data-blob')))

    user_info = {
        'collection_count' : data['collection_count'],
        'user_id' : data['fan_data']['fan_id'],
        'last_token' : data['collection_data']['last_token'],
    }
    user_info['download_urls'] = [ *data['collection_data']['redownload_urls'].values() ]

    get_user_collection(user_info)
    return user_info['download_urls']

def download_album(_album_url : str, _attempt : int = 1) -> None:
    try:
        soup = BeautifulSoup(
            requests.get(
                _album_url,
                cookies = get_cookies()
            ).text,
            'html.parser',
            parse_only = SoupStrainer('div', id='pagedata'),
        )
        div = soup.find('div')
        if not div:
            CONFIG['TQDM'].write('ERROR: No div with pagedata found for album at url [{}]'.format(_album_url))
            return

        data = json.loads(html.unescape(div.get('data-blob')))
        album = data['download_items'][0]['title']

        if not 'downloads' in data['download_items'][0]:
            CONFIG['TQDM'].write('WARN: Album [{}] at url [{}] has no downloads available.'.format(album, _album_url))
            return

        if not CONFIG['FORMAT'] in data['download_items'][0]['downloads']:
            CONFIG['TQDM'].write('WARN: Album [{}] at url [{}] does not have a download for format [{}].'.format(album, _album_url, CONFIG['FORMAT']))
            return

        download_url = data['download_items'][0]['downloads'][CONFIG['FORMAT']]['url']
<<<<<<< HEAD
        track_info = {key: data['download_items'][0][key] for key in TRACK_INFO_KEYS}
        download_file(download_url, track_info)
    except HTTPException as e:
=======
        download_file(download_url, artist)
    except IOError as e:
>>>>>>> 176e78e7
        if _attempt < CONFIG['MAX_URL_ATTEMPTS']:
            if CONFIG['VERBOSE'] >=2: CONFIG['TQDM'].write('WARN: I/O Error on attempt # [{}] to download the album at [{}]. Trying again...'.format(_attempt, _album_url))
            time.sleep(CONFIG['URL_RETRY_WAIT'])
            download_album(_album_url, _attempt + 1)
        else:
            print_exception(e, 'An exception occurred trying to download album url [{}]:'.format(_album_url))
    except Exception as e:
        print_exception(e, 'An exception occurred trying to download album url [{}]:'.format(_album_url))
    finally:
        # only tell TQDM we're done on the first call
        if _attempt == 1:
            CONFIG['TQDM'].update()
            time.sleep(CONFIG['POST_DOWNLOAD_WAIT'])

def download_file(_url : str, _track_info : dict = None, _attempt : int = 1) -> None:
    try:
        with requests.get(
                _url,
                cookies = get_cookies(),
                stream = True,
        ) as response:
            response.raise_for_status()

            expected_size = int(response.headers['content-length'])
            filename_match = FILENAME_REGEX.search(response.headers['content-disposition'])
            original_filename = urllib.parse.unquote(filename_match.group(1)) if filename_match else _url.split('/')[-1]
            extension = os.path.splitext(original_filename)[1]
            filename = CONFIG['FILENAME_FORMAT'].format(**_track_info) + extension
            file_path = os.path.join(CONFIG['OUTPUT_DIR'], filename)

            # Remove not allowed path characters
            file_path = sanitize_path(file_path)

            if os.path.exists(file_path):
                if CONFIG['FORCE']:
                    if CONFIG['VERBOSE']: CONFIG['TQDM'].write('--force flag was given. Overwriting existing file at [{}].'.format(file_path))
                else:
                    actual_size = os.stat(file_path).st_size
                    if expected_size == actual_size:
                        if CONFIG['VERBOSE'] >= 3: CONFIG['TQDM'].write('Skipping album that already exists: [{}]'.format(file_path))
                        return
                    else:
                        if CONFIG['VERBOSE'] >= 2: CONFIG['TQDM'].write('Album at [{}] is the wrong size. Expected [{}] but was [{}]. Re-downloading.'.format(file_path, expected_size, actual_size))

            if CONFIG['VERBOSE'] >= 2: CONFIG['TQDM'].write('Album being saved to [{}]'.format(file_path))
            os.makedirs(os.path.dirname(file_path), exist_ok=True)
            with open(file_path, 'wb') as fh:
                for chunk in response.iter_content(chunk_size=8192):
                    fh.write(chunk)
                actual_size = fh.tell()
            if expected_size != actual_size:
                raise IOError('Incomplete read. {} bytes read, {} bytes expected'.format(actual_size, expected_size))
    except IOError as e:
        if _attempt < CONFIG['MAX_URL_ATTEMPTS']:
            if CONFIG['VERBOSE'] >=2: CONFIG['TQDM'].write('WARN: I/O Error on attempt # [{}] to download the file at [{}]. Trying again...'.format(_attempt, _url))
            time.sleep(CONFIG['URL_RETRY_WAIT'])
            download_file(_url, _track_info, _attempt + 1)
        else:
            print_exception(e, 'An exception occurred trying to download file url [{}]:'.format(_url))
    except Exception as e:
        print_exception(e, 'An exception occurred trying to download file url [{}]:'.format(_url))

def print_exception(_e : Exception, _msg : str = '') -> None:
    CONFIG['TQDM'].write('\nERROR: {}'.format(_msg))
    CONFIG['TQDM'].write(str(_e))
    CONFIG['TQDM'].write(str(sys.exc_info()))
    CONFIG['TQDM'].write('\n')


# Windows has some picky requirements about file names
# So let's replace known bad characters with '-'
def sanitize_path(_path : str) -> str:
    if sys.platform.startswith('win'):
        # Ok, we need to leave on the ':' if it is like 'D:\'
        # otherwise, we need to remove it.
        new_path = ''
        search_path = _path
        if WINDOWS_DRIVE_REGEX.match(_path):
            new_path += _path[0:3]
            search_path = _path[3:]
        new_path += SANATIZE_PATH_WINDOWS_REGEX.sub('-', search_path)
        return new_path
    else:
        return _path

def get_cookies():
    if CONFIG['COOKIES']:
        cj = http.cookiejar.MozillaCookieJar(CONFIG['COOKIES'])
        cj.load()
        return cj
    if CONFIG['BROWSER'] == 'firefox':
        return browser_cookie3.firefox(domain_name = 'bandcamp.com')
    elif CONFIG['BROWSER'] == 'chrome':
        return browser_cookie3.chrome(domain_name = 'bandcamp.com')
    elif CONFIG['BROWSER'] == 'brave':
        return browser_cookie3.brave(domain_name = 'bandcamp.com')
    elif CONFIG['BROWSER'] == 'edge':
        return browser_cookie3.edge(domain_name = 'bandcamp.com')
    elif CONFIG['BROWSER'] == 'chromium':
        return browser_cookie3.chromium(domain_name = 'bandcamp.com')
    elif CONFIG['BROWSER'] == 'opera':
        return browser_cookie3.opera(domain_name = 'bandcamp.com')
    else:
        raise Exception('Browser type if [{}] is unknown. Can\'t pull cookies, so can\'t authenticate with bandcamp.'.format(CONFIG['BROWSER']))

if __name__ == '__main__':
    sys.exit(main())<|MERGE_RESOLUTION|>--- conflicted
+++ resolved
@@ -233,14 +233,9 @@
             return
 
         download_url = data['download_items'][0]['downloads'][CONFIG['FORMAT']]['url']
-<<<<<<< HEAD
         track_info = {key: data['download_items'][0][key] for key in TRACK_INFO_KEYS}
         download_file(download_url, track_info)
-    except HTTPException as e:
-=======
-        download_file(download_url, artist)
     except IOError as e:
->>>>>>> 176e78e7
         if _attempt < CONFIG['MAX_URL_ATTEMPTS']:
             if CONFIG['VERBOSE'] >=2: CONFIG['TQDM'].write('WARN: I/O Error on attempt # [{}] to download the album at [{}]. Trying again...'.format(_attempt, _album_url))
             time.sleep(CONFIG['URL_RETRY_WAIT'])
